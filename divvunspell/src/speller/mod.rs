//! Speller model for spell-checking and corrections.
use std::f32;
use std::sync::Arc;

use hashbrown::HashMap;
use serde::{Deserialize, Serialize};
use smol_str::SmolStr;
use unic_ucd_category::GeneralCategory;
use unic_segment::Graphemes;
use unic_emoji_char::is_emoji;

use self::worker::SpellerWorker;
use crate::speller::suggestion::Suggestion;
use crate::tokenizer::case_handling::CaseHandler;
use crate::transducer::Transducer;
use crate::types::{SymbolNumber, Weight};


pub mod suggestion;
mod worker;

/// configurable extra penalties for edit distance
#[derive(Clone, Debug, Serialize, Deserialize)]
pub struct ReweightingConfig {
    start_penalty: f32,
    end_penalty: f32,
    mid_penalty: f32,
}

/// finetuning configuration of the spelling correction algorithms
#[derive(Clone, Debug, Serialize, Deserialize)]
pub struct SpellerConfig {
    /// upper limit for suggestions given
    pub n_best: Option<usize>,
    /// upper limit for weight of any suggestion
    pub max_weight: Option<Weight>,
    /// weight distance between best suggestion and worst
    pub beam: Option<Weight>,
    /// extra penalties for different edit distance type errors
    pub reweight: Option<ReweightingConfig>,
    /// some parallel stuff?
    pub node_pool_size: usize,
<<<<<<< HEAD
    pub continuation_marker: Option<String>,
=======
    /// whether we try to recase mispelt word before other suggestions
    pub recase: bool,
>>>>>>> 297434a6
}

impl SpellerConfig {
    /// create a default configuration with following values:
    /// * n_best = 10
    /// * max_weight = 10000
    /// * beam = None
    /// * reweight = default (c.f. ReweightingConfig::default())
    /// * node_pool_size = 128
    /// * recase = true
    pub const fn default() -> SpellerConfig {
        SpellerConfig {
            n_best: Some(10),
            max_weight: Some(10000.0),
            beam: None,
            reweight: Some(ReweightingConfig::default()),
            node_pool_size: 128,
<<<<<<< HEAD
            continuation_marker: None,
=======
            recase: true,
>>>>>>> 297434a6
        }
    }
}

impl ReweightingConfig {
    /// create a default configuration with following values:
    /// * start = 10, end = 10, mid = 5
    pub const fn default() -> ReweightingConfig {
        ReweightingConfig {
            start_penalty: 10.0,
            end_penalty: 10.0,
            mid_penalty: 5.0,
        }
    }
}

<<<<<<< HEAD
pub trait Speller: Analyzer {
=======
/// can determine if string is a correct word or suggest corrections.
/// Also with SpellerConfig.
pub trait Speller {
    /// check if the word is correctly spelled
>>>>>>> 297434a6
    fn is_correct(self: Arc<Self>, word: &str) -> bool;
    /// check if word is correctly spelled with config recasing etc.
    fn is_correct_with_config(self: Arc<Self>, word: &str, config: &SpellerConfig) -> bool;
    /// suggest corrections to word
    fn suggest(self: Arc<Self>, word: &str) -> Vec<Suggestion>;
    /// suggest corrections with recasing and reweighting from config
    fn suggest_with_config(self: Arc<Self>, word: &str, config: &SpellerConfig) -> Vec<Suggestion>;
}

pub trait Analyzer {
    fn analyze_input(self: Arc<Self>, word: &str) -> Vec<Suggestion>;
    fn analyze_input_with_config(
        self: Arc<Self>,
        word: &str,
        config: &SpellerConfig,
    ) -> Vec<Suggestion>;
    fn analyze_output(self: Arc<Self>, word: &str) -> Vec<Suggestion>;
    fn analyze_output_with_config(
        self: Arc<Self>,
        word: &str,
        config: &SpellerConfig,
    ) -> Vec<Suggestion>;
}

impl<F, T, U> Speller for HfstSpeller<F, T, U>
where
    F: crate::vfs::File + Send,
    T: Transducer<F> + Send,
    U: Transducer<F> + Send,
{
    #[allow(clippy::wrong_self_convention)]
    fn is_correct_with_config(self: Arc<Self>, word: &str, config: &SpellerConfig) -> bool {
        use crate::tokenizer::case_handling::*;

        if word.len() == 0 {
            return true;
        }

        // Check if there are zero letters in the word according to
        // Unicode letter category
        if word.chars().all(|c| !GeneralCategory::of(c).is_letter()) {
            return true;
        }

        let words = if config.recase {
            let variants = word_variants(word);
            variants.words
        } else {
            vec![]
        };
        log::debug!("is_correct_with_config: ‘{}’ ~ {:?}?; config: {:?}",
            word, words, config);
        for word in std::iter::once(word.into()).chain(words.into_iter()) {
            let worker = SpellerWorker::new(self.clone(), self.to_input_vec(&word), config.clone());

            if worker.is_correct() {
                return true;
            }
        }

        false
    }

    #[inline]
    fn is_correct(self: Arc<Self>, word: &str) -> bool {
        self.is_correct_with_config(word, &SpellerConfig::default())
    }

    #[inline]
    fn suggest(self: Arc<Self>, word: &str) -> Vec<Suggestion> {
        self.suggest_with_config(word, &SpellerConfig::default())
    }

    fn suggest_with_config(self: Arc<Self>, word: &str, config: &SpellerConfig) -> Vec<Suggestion> {
        use crate::tokenizer::case_handling::*;

        if word.len() == 0 {
            return vec![];
        }

        if let Some(reweight) = config.reweight.as_ref() {
            let case_handler = word_variants(word);

            self.suggest_case(case_handler, config, reweight)
        } else {
            self.suggest_single(word, config)
        }
    }
}

<<<<<<< HEAD
impl<F, T, U> Analyzer for HfstSpeller<F, T, U>
where
    F: crate::vfs::File + Send,
    T: Transducer<F> + Send,
    U: Transducer<F> + Send,
{
    #[allow(clippy::wrong_self_convention)]
    fn analyze_input_with_config(
        self: Arc<Self>,
        word: &str,
        config: &SpellerConfig,
    ) -> Vec<Suggestion> {
        if word.len() == 0 {
            return vec![];
        }

        let worker = SpellerWorker::new(self.clone(), self.to_input_vec(&word), config.clone());

        log::trace!("Beginning analyze with config in mod");
        worker.analyze()
    }

    #[inline]
    fn analyze_input(self: Arc<Self>, word: &str) -> Vec<Suggestion> {
        self.analyze_input_with_config(word, &SpellerConfig::default())
    }

    #[inline]
    fn analyze_output(self: Arc<Self>, word: &str) -> Vec<Suggestion> {
        self.analyze_output_with_config(word, &SpellerConfig::default())
    }

    fn analyze_output_with_config(
        self: Arc<Self>,
        word: &str,
        config: &SpellerConfig,
    ) -> Vec<Suggestion> {
        if word.len() == 0 {
            return vec![];
        }
        log::trace!("Beginning analyze suggest with config in mod");
        let worker = SpellerWorker::new(self.clone(), self.to_input_vec(word), config.clone());

        worker.suggest()
    }
}

=======
/// a speller consisting of two HFST automata
>>>>>>> 297434a6
#[derive(Debug)]
pub struct HfstSpeller<F, T, U>
where
    F: crate::vfs::File,
    T: Transducer<F>,
    U: Transducer<F>,
{
    mutator: T,
    lexicon: U,
    alphabet_translator: Vec<SymbolNumber>,
    _file: std::marker::PhantomData<F>,
}

impl<F, T, U> HfstSpeller<F, T, U>
where
    F: crate::vfs::File,
    T: Transducer<F>,
    U: Transducer<F>,
{
    /// create new speller from two automata
    pub fn new(mutator: T, mut lexicon: U) -> Arc<HfstSpeller<F, T, U>> {
        let alphabet_translator = lexicon.mut_alphabet().create_translator_from(&mutator);

        Arc::new(HfstSpeller {
            mutator,
            lexicon,
            alphabet_translator,
            _file: std::marker::PhantomData::<F>,
        })
    }

    /// get the error model automaton
    pub fn mutator(&self) -> &T {
        &self.mutator
    }

    /// get the language model automaton
    pub fn lexicon(&self) -> &U {
        &self.lexicon
    }

    fn alphabet_translator(&self) -> &Vec<SymbolNumber> {
        &self.alphabet_translator
    }

    fn to_input_vec(&self, word: &str) -> Vec<SymbolNumber> {
        let alphabet = self.mutator().alphabet();
        let key_table = alphabet.key_table();

        log::trace!("to_input_vec: {}", word);
        Graphemes::new(word)
            .map(|ch| {
                let s = ch.to_string();
                key_table
                    .iter()
                    .position(|x| x == &s)
                    .map(|x| x as u16)
                    .unwrap_or_else(|| alphabet.unknown().unwrap_or(0u16))
            })
            .collect()
    }

    fn suggest_single(self: Arc<Self>, word: &str, config: &SpellerConfig) -> Vec<Suggestion> {
        let worker = SpellerWorker::new(self.clone(), self.to_input_vec(word), config.clone());

        log::trace!("suggesting single {}", word);
        worker.suggest()
    }

    fn suggest_case(
        self: Arc<Self>,
        case: CaseHandler,
        config: &SpellerConfig,
        reweight: &ReweightingConfig,
    ) -> Vec<Suggestion> {
        use crate::tokenizer::case_handling::*;

        log::trace!("suggesting cases...");
        let CaseHandler {
            original_input,
            mutation,
            mode,
            words,
        } = case;
        let mut best: HashMap<SmolStr, f32> = HashMap::new();

        for word in std::iter::once(&original_input).chain(words.iter()) {
            log::trace!("suggesting for word {}", word);
            let worker = SpellerWorker::new(self.clone(), self.to_input_vec(&word), config.clone());
            let mut suggestions = worker.suggest();

            match mutation {
                CaseMutation::FirstCaps => {
                    suggestions.iter_mut().for_each(|x| {
                        x.value = upper_first(x.value());
                    });
                }
                CaseMutation::AllCaps => {
                    suggestions.iter_mut().for_each(|x| {
                        x.value = upper_case(x.value());
                    });
                }
                _ => {}
            }

            match mode {
                CaseMode::MergeAll => {
                    log::trace!("Case merge all");
                    for sugg in suggestions.into_iter() {
                        log::trace!("for {}", sugg.value);
                        let penalty_start =
                            if !sugg.value().starts_with(word.chars().next().unwrap()) {
                                reweight.start_penalty - reweight.mid_penalty
                            } else {
                                0.0
                            };
                        let penalty_end =
                            if !sugg.value().ends_with(word.chars().rev().next().unwrap()) {
                                reweight.end_penalty - reweight.mid_penalty
                            } else {
                                0.0
                            };

                        let distance =
                            strsim::damerau_levenshtein(&words[0].as_str(), &word.as_str())
                                + strsim::damerau_levenshtein(&word.as_str(), sugg.value());
                        let penalty_middle = reweight.mid_penalty * distance as f32;
                        let additional_weight = if sugg.value.chars().all(|c|
                            is_emoji(c)) { 0.0 }
                            else {penalty_start + penalty_end + penalty_middle};
                        log::trace!("Penalty: +{} = {} + {} * {} + {}",
                            additional_weight, penalty_start, distance,
                            reweight.mid_penalty, penalty_end);

                        best.entry(sugg.value.clone())
                            .and_modify(|entry| {
                                let weight = sugg.weight + additional_weight;
                                log::trace!("=> Reweighting: {} {} = {} + {}",
                                    sugg.value, weight,
                                    sugg.weight, additional_weight);
                                if entry as &_ > &weight {
                                    *entry = weight
                                }
                            })
                            .or_insert(sugg.weight + additional_weight);
                    }
                }
                CaseMode::FirstResults => {
                    if !suggestions.is_empty() {
                        return suggestions;
                    }
                }
            }
        }

        if best.is_empty() {
            return vec![];
        }
        let mut out: Vec<Suggestion>;
        if let Some(s) = &config.continuation_marker {
            out = best
                .into_iter()
                .map(|(k, v)| Suggestion {
                    value: k.clone(),
                    weight: v,
                    completed: Some(!k.ends_with(s)),
                })
                .collect::<Vec<_>>();
        } else {
            out = best
                .into_iter()
                .map(|(k, v)| Suggestion {
                    value: k,
                    weight: v,
                    completed: None,
                })
                .collect::<Vec<_>>();
        }
        out.sort();
        if let Some(n_best) = config.n_best {
            out.truncate(n_best);
        }
        out
    }
}

#[cfg(feature = "internal_ffi")]
pub(crate) mod ffi {
    use super::*;
    use cffi::{FromForeign, ToForeign};
    use std::convert::Infallible;
    use std::ffi::c_void;

    pub type SuggestionVecMarshaler = cffi::VecMarshaler<Suggestion>;
    pub type SuggestionVecRefMarshaler = cffi::VecRefMarshaler<Suggestion>;

    #[derive(Clone, Copy, Default, PartialEq)]
    #[repr(C)]
    pub struct FfiReweightingConfig {
        start_penalty: f32,
        end_penalty: f32,
        mid_penalty: f32,
    }

    #[derive(Clone, Copy)]
    #[repr(C)]
    pub struct FfiSpellerConfig {
        pub n_best: usize,
        pub max_weight: Weight,
        pub beam: Weight,
        pub reweight: FfiReweightingConfig,
        pub node_pool_size: usize,
    }

    pub struct SpellerConfigMarshaler;

    impl cffi::InputType for SpellerConfigMarshaler {
        type Foreign = *const c_void;
        type ForeignTraitObject = ();
    }

    impl cffi::ReturnType for SpellerConfigMarshaler {
        type Foreign = *const c_void;
        type ForeignTraitObject = ();

        fn foreign_default() -> Self::Foreign {
            std::ptr::null()
        }
    }

    impl ToForeign<SpellerConfig, *const c_void> for SpellerConfigMarshaler {
        type Error = Infallible;

        fn to_foreign(config: SpellerConfig) -> Result<*const c_void, Self::Error> {
            let reweight = config
                .reweight
                .map(|c| FfiReweightingConfig {
                    start_penalty: c.start_penalty,
                    end_penalty: c.end_penalty,
                    mid_penalty: c.mid_penalty,
                })
                .unwrap_or_else(|| FfiReweightingConfig::default());

            let out = FfiSpellerConfig {
                n_best: config.n_best.unwrap_or(0),
                max_weight: config.max_weight.unwrap_or(0.0),
                beam: config.beam.unwrap_or(0.0),
                reweight,
                node_pool_size: config.node_pool_size,
            };

            Ok(Box::into_raw(Box::new(out)) as *const _)
        }
    }

    impl FromForeign<*const c_void, SpellerConfig> for SpellerConfigMarshaler {
        type Error = Infallible;

        unsafe fn from_foreign(ptr: *const c_void) -> Result<SpellerConfig, Self::Error> {
            if ptr.is_null() {
                return Ok(SpellerConfig::default());
            }

            let config: &FfiSpellerConfig = &*ptr.cast();

            let reweight = if config.reweight == FfiReweightingConfig::default() {
                None
            } else {
                let c = config.reweight;
                Some(ReweightingConfig {
                    start_penalty: c.start_penalty,
                    end_penalty: c.end_penalty,
                    mid_penalty: c.mid_penalty,
                })
            };

            let out = SpellerConfig {
                n_best: if config.n_best > 0 {
                    Some(config.n_best)
                } else {
                    None
                },
                max_weight: if config.max_weight > 0.0 {
                    Some(config.max_weight)
                } else {
                    None
                },
                beam: if config.beam > 0.0 {
                    Some(config.beam)
                } else {
                    None
                },
                reweight,
                node_pool_size: config.node_pool_size,
<<<<<<< HEAD
                continuation_marker: None,
=======
                recase: true,
>>>>>>> 297434a6
            };

            Ok(out)
        }
    }

    #[cffi::marshal]
    pub extern "C" fn divvun_speller_is_correct(
        #[marshal(cffi::ArcRefMarshaler::<dyn Speller + Sync + Send>)] speller: Arc<
            dyn Speller + Sync + Send,
        >,
        #[marshal(cffi::StrMarshaler)] word: &str,
    ) -> bool {
        speller.is_correct(word)
    }

    #[cffi::marshal(return_marshaler = "SuggestionVecMarshaler")]
    pub extern "C" fn divvun_speller_suggest(
        #[marshal(cffi::ArcRefMarshaler::<dyn Speller + Sync + Send>)] speller: Arc<
            dyn Speller + Sync + Send,
        >,
        #[marshal(cffi::StrMarshaler)] word: &str,
    ) -> Vec<Suggestion> {
        speller.suggest(word)
    }

    #[cffi::marshal(return_marshaler = "SuggestionVecMarshaler")]
    pub extern "C" fn divvun_speller_suggest_with_config(
        #[marshal(cffi::ArcRefMarshaler::<dyn Speller + Sync + Send>)] speller: Arc<
            dyn Speller + Sync + Send,
        >,
        #[marshal(cffi::StrMarshaler)] word: &str,
        #[marshal(SpellerConfigMarshaler)] config: SpellerConfig,
    ) -> Vec<Suggestion> {
        speller.suggest_with_config(word, &config)
    }

    // Suggestions vec

    #[cffi::marshal]
    pub extern "C" fn divvun_vec_suggestion_len(
        #[marshal(SuggestionVecRefMarshaler)] suggestions: &[Suggestion],
    ) -> usize {
        suggestions.len()
    }

    #[cffi::marshal(return_marshaler = "cffi::StringMarshaler")]
    pub extern "C" fn divvun_vec_suggestion_get_value(
        #[marshal(SuggestionVecRefMarshaler)] suggestions: &[Suggestion],
        index: usize,
    ) -> String {
        suggestions[index].value().to_string()
    }
}<|MERGE_RESOLUTION|>--- conflicted
+++ resolved
@@ -40,12 +40,9 @@
     pub reweight: Option<ReweightingConfig>,
     /// some parallel stuff?
     pub node_pool_size: usize,
-<<<<<<< HEAD
     pub continuation_marker: Option<String>,
-=======
     /// whether we try to recase mispelt word before other suggestions
     pub recase: bool,
->>>>>>> 297434a6
 }
 
 impl SpellerConfig {
@@ -63,11 +60,8 @@
             beam: None,
             reweight: Some(ReweightingConfig::default()),
             node_pool_size: 128,
-<<<<<<< HEAD
             continuation_marker: None,
-=======
             recase: true,
->>>>>>> 297434a6
         }
     }
 }
@@ -83,15 +77,10 @@
         }
     }
 }
-
-<<<<<<< HEAD
-pub trait Speller: Analyzer {
-=======
 /// can determine if string is a correct word or suggest corrections.
 /// Also with SpellerConfig.
 pub trait Speller {
     /// check if the word is correctly spelled
->>>>>>> 297434a6
     fn is_correct(self: Arc<Self>, word: &str) -> bool;
     /// check if word is correctly spelled with config recasing etc.
     fn is_correct_with_config(self: Arc<Self>, word: &str, config: &SpellerConfig) -> bool;
@@ -182,7 +171,6 @@
     }
 }
 
-<<<<<<< HEAD
 impl<F, T, U> Analyzer for HfstSpeller<F, T, U>
 where
     F: crate::vfs::File + Send,
@@ -230,9 +218,7 @@
     }
 }
 
-=======
 /// a speller consisting of two HFST automata
->>>>>>> 297434a6
 #[derive(Debug)]
 pub struct HfstSpeller<F, T, U>
 where
@@ -527,11 +513,8 @@
                 },
                 reweight,
                 node_pool_size: config.node_pool_size,
-<<<<<<< HEAD
                 continuation_marker: None,
-=======
                 recase: true,
->>>>>>> 297434a6
             };
 
             Ok(out)
