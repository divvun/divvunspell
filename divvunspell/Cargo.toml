--- conflicted
+++ resolved
@@ -23,14 +23,9 @@
 unic-char-range = "0.9.0"
 unic-char-property = "0.9.0"
 unic-ucd-category = "0.9.0"
-<<<<<<< HEAD
-parking_lot = "0.12.1"
-hashbrown = { version = "0.14.3", features = ["serde"] }
-=======
 unic-emoji-char = "0.9.0"
 parking_lot = "0.11.2"
 hashbrown = { version = "0.11", features = ["serde"] }
->>>>>>> 297434a6
 lifeguard = "0.6.1"
 smol_str = { version = "0.2.1", features = ["serde"] }
 box-format = { version = "0.3.2", features = ["reader"], default-features = false }
