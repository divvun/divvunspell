--- conflicted
+++ resolved
@@ -46,12 +46,8 @@
     beam: None,
     reweight: Some(ReweightingConfig::default_const()),
     node_pool_size: 128,
-<<<<<<< HEAD
     continuation_marker: None,
-    recase: true
-=======
     recase: true,
->>>>>>> 7e3caebb
 };
 
 fn load_words(
